#!/usr/bin/env python
# -*- coding: utf-8 -*-
"""vCards v3.0 (RFC 2426) class and parsing + validating functions

Default syntax:

vcard [options] -|file...

Options:
-v,--verbose    Verbose mode

Example:

vcard *.vcf
    Validate all .vcf files in the current directory
"""

import codecs
import getopt
import re
import sys
import warnings

# Local modules
from vcard_defs import (
    ALL_PROPERTIES,
    CRLF_CHARS,
    ID_CHARS,
    MANDATORY_PROPERTIES,
    MSG_CONTINUATION_AT_START,
    MSG_DOT_AT_LINE_START,
    MSG_EMPTY_VCARD,
    MSG_INVALID_LINE_SEPARATOR,
    MSG_INVALID_PARAM_NAME,
    MSG_INVALID_PROPERTY_NAME,
    MSG_INVALID_SUBVALUE,
    MSG_INVALID_VALUE,
    MSG_MISMATCH_GROUP,
    MSG_MISSING_GROUP,
    MSG_MISSING_PARAM_VALUE,
    MSG_MISSING_PROPERTY,
    MSG_MISSING_VALUE_STRING,
    QSAFE_CHARS,
    SAFE_CHARS,
    SP_CHAR,
    VALUE_CHARS,
    VCARD_LINE_MAX_LENGTH_RAW
)
import vcard_utils
import vcard_validators


def unfold_vcard_lines(lines):
    """
    Unsplit lines in vCard, warning about short lines. RFC 2426 page 8.

    @param lines: List of potentially folded vCard lines
    @return: List of lines, one per property
    """
    property_lines = []
    for index in range(len(lines)):
        line = lines[index]
        if not line.endswith(CRLF_CHARS):
            raise vcard_validators.VCardFormatError(
                MSG_INVALID_LINE_SEPARATOR,
                {'File line': index + 1})

        if len(line) > VCARD_LINE_MAX_LENGTH_RAW:
            warnings.warn('Long line in vCard: {0}'.format(
                line.encode('utf-8')))

        if line.startswith(' '):
            if index == 0:
                raise vcard_validators.VCardFormatError(
                    MSG_CONTINUATION_AT_START,
                    {'File line': index + 1})
            elif len(lines[index - 1]) < VCARD_LINE_MAX_LENGTH_RAW:
                warnings.warn(
                    'Short folded line at line {0:d}'.format(index - 1)
                )
            elif line == SP_CHAR + CRLF_CHARS:
                warnings.warn('Empty folded line at line {0:d}'.format(index))
            property_lines[-1] = \
                property_lines[-1][:-len(CRLF_CHARS)] + line[1:]
        else:
            property_lines.append(line)

    return property_lines


def get_vcard_group(lines):
    """
    Get & validate group. RFC 2426 pages 28, 29.

    @param lines: List of unfolded vCard lines
    @return: Group name if one exists, None otherwise
    """
    group = None

    group_re = re.compile('^([' + ID_CHARS + ']*)\.')

    group_match = group_re.match(lines[0])
    if group_match is not None:
        group = group_match.group(1)

        # Validate
        if len(group) == 0:
            raise vcard_validators.VCardFormatError(MSG_DOT_AT_LINE_START, {})

        for index in range(len(lines)):
            line = lines[index]
            next_match = group_re.match(line)
            if not next_match:
                raise vcard_validators.VCardFormatError(
                    MSG_MISSING_GROUP,
                    {'File line': index + 1})
            if next_match.group(1) != group:
                raise vcard_validators.VCardFormatError(
                    '{0}: {1} != {2}'.format(MSG_MISMATCH_GROUP,
<<<<<<< HEAD
                        next_match.group(1),
                        group),
=======
                                            next_match.group(1), 
                                            group),
>>>>>>> 2f6c7018
                    {'File line': index + 1})
    else:
        # Make sure there are no groups elsewhere
        for index in range(len(lines)):
            next_match = group_re.match(lines[index])
            if next_match:
                raise vcard_validators.VCardFormatError(
                    '{0}: {1} != {2}'.format(MSG_MISMATCH_GROUP,
                        (next_match.group(1), group)),
                    {'File line': index + 1})

    return group


def remove_vcard_groups(lines, group):
    """
    Remove groups from vCard. RFC 2426 pages 28, 29.

    @param lines: List of unfolded vCard lines
    @return: Lines without groups and dot separator
    """
    if group:
        for index in range(len(lines)):
            lines[index] = lines[index][len(group):]
    return lines


def get_vcard_property_param_values(values_string):
    """
    Get the parameter values. RFC 2426 page 29.

    @param text: Comma separated values
    @return: Set of values. Assumes that sequence doesn't matter and that
    duplicate values can be discarded, even though RFC 2426 doesn't explicitly
    say this. I.e., assumes that TYPE=WORK,VOICE,WORK === TYPE=VOICE,WORK.
    """
    values = set(vcard_utils.split_unescaped(values_string, ','))

    # Validate
    for value in values:
        if not re.match(
            '^[' + SAFE_CHARS + ']+$|^"[' + QSAFE_CHARS + ']+"$',
            value):
            raise vcard_validators.VCardFormatError(
                '{0}: {1}'.format(MSG_INVALID_VALUE, value),
                {})

    return values


def get_vcard_property_param(param_string):
    """
    Get the parameter name and value(s). RFC 2426 page 29.

    @param param_string: Single parameter and values
    @return: Dictionary with a parameter name and values
    """
    try:
        param_name, values_string = vcard_utils.split_unescaped(
            param_string,
            '=')
    except ValueError as error:
        raise vcard_validators.VCardFormatError(
            '{0}: {1}'.format(MSG_MISSING_PARAM_VALUE, str(error)),
            {})

    values = get_vcard_property_param_values(values_string)

    # Validate
    if not re.match('^[' + ID_CHARS + ']+$', param_name):
        raise vcard_validators.VCardFormatError(
            '{0}: {1}'.format(
                MSG_INVALID_PARAM_NAME,
                param_name),
            {})

    return {'name': param_name, 'values': values}


def get_vcard_property_params(params_string):
    """
    Get the parameters and their values. RFC 2426 page 28.

    @param params_string: Part of a vCard line between the first semicolon
    and the first colon.
    @return: Dictionary of parameters. Assumes that
    TYPE=WORK;TYPE=WORK,VOICE === TYPE=VOICE,WORK === TYPE=VOICE;TYPE=WORK.
    """
    params = {}
    if not params_string:
        return params

    for param_string in vcard_utils.split_unescaped(params_string, ';'):
        param = get_vcard_property_param(param_string)
        param_name = param['name'].upper()  # To be able to merge TYPE & type
        if param_name not in params:
            params[param_name] = param['values']
        else:
            # Merge
            params[param_name] = params[param_name].union(
                param['values'])

    return params


def get_vcard_property_subvalues(value_string):
    """
    Get the parts of the value.

    @param value_string: Single value string
    @return: List of values (RFC 2426 page 9)
    """
    subvalues = vcard_utils.split_unescaped(value_string, ',')

    # Validate string
    for subvalue in subvalues:
        if not re.match('^[' + VALUE_CHARS + ']*$', subvalue):
            raise vcard_validators.VCardFormatError(
                '{0}: {1}'.format(MSG_INVALID_SUBVALUE, subvalue),
                {})

    return subvalues


def get_vcard_property_values(values_string):
    """
    Get the property values.

    @param values_string: Multiple value string
    @return: List of values (RFC 2426 page 12)
    """
    values = []

    # Strip line ending
    values_string = values_string[:-len(CRLF_CHARS)]

    subvalue_strings = vcard_utils.split_unescaped(values_string, ';')
    for sub in subvalue_strings:
        values.append(get_vcard_property_subvalues(sub))

    return values


def get_vcard_property(property_line):
    """
    Get a single property.

    @param property_line: Single unfolded vCard line
    @return: Dictionary with name, parameters and values
    """
    prop = {}

    property_parts = vcard_utils.split_unescaped(property_line, ':')
    if len(property_parts) < 2:
        raise vcard_validators.VCardFormatError(
            '{0}: {1}'.format(MSG_MISSING_VALUE_STRING, property_line),
            {})
    elif len(property_parts) > 2:
        # Merge - Colon doesn't have to be escaped in values
        property_parts[1] = ':'.join(property_parts[1:])
        property_parts = property_parts[:2]
    property_string, values_string = property_parts

    # Split property name and property parameters
    property_name_and_params = vcard_utils.split_unescaped(
            property_string,
            ';')

    prop['name'] = property_name_and_params.pop(0)

    # String validation
    if not prop['name'].upper() in ALL_PROPERTIES and not re.match(
        '^X-[' + ID_CHARS + ']+$',
        prop['name'],
        re.IGNORECASE):
        raise vcard_validators.VCardFormatError(
            '{0}: {1[name]}'.format(MSG_INVALID_PROPERTY_NAME, prop),
            {})

    try:
        if len(property_name_and_params) != 0:
            prop['parameters'] = get_vcard_property_params(
                ';'.join(property_name_and_params))
        prop['values'] = get_vcard_property_values(values_string)

        # Validate
        vcard_validators.validate_vcard_property(prop)
    except vcard_validators.VCardFormatError as error:
        # Add parameter name to error
        error.context['Property line'] = property_line
        raise vcard_validators.VCardFormatError(error.message, error.context)

    return prop


def get_vcard_properties(lines):
    """
    Get the properties for each line. RFC 2426 pages 28, 29.

    @param properties: List of unfolded vCard lines
    @return: List of properties, for simplicity. AFAIK sequence doesn't matter
    and duplicates add no information, but ignoring this to make sure vCard
    output looks like the original.
    """
    properties = []
    for index in range(len(lines)):
        property_line = lines[index]
        if property_line != CRLF_CHARS:
            try:
                properties.append(get_vcard_property(property_line))
            except vcard_validators.VCardFormatError as error:
                error.context['vCard line'] = index
                raise vcard_validators.VCardFormatError(
                    error.message,
                    error.context)

    for mandatory_property in MANDATORY_PROPERTIES:
        if mandatory_property not in [
            prop['name'].upper() for prop in properties]:
            raise vcard_validators.VCardFormatError(
                '{0}: {1}'.format(MSG_MISSING_PROPERTY, mandatory_property),
                {'Property': mandatory_property})

    return properties


class VCard():
    """Container for structured and unstructured vCard contents."""
    # pylint: disable=R0903
    def __init__(self, text, filename=None):
        """
        Create vCard object from text string. Includes text (the entire
        unprocessed vCard), group (optional prefix on each line) and
        properties.

        @param text: String containing a single vCard
        """
        if text == '' or text is None:
            raise vcard_validators.VCardFormatError(
                MSG_EMPTY_VCARD,
                {'vCard line': 1, 'File line': 1})

        self.text = text

        self.filename = filename

        lines = unfold_vcard_lines(self.text.splitlines(True))

        # Groups
        self.group = get_vcard_group(lines)
        lines = remove_vcard_groups(lines, self.group)

        # Properties
        self.properties = get_vcard_properties(lines)

    def __str__(self):
        return self.text.encode('utf-8')


def validate_file(filename, verbose=False):
    """
    Create object for each vCard in a file, and show the error output.

    @param filename: Path to file
    @param verbose: Verbose mode
    @return: Debugging output from creating vCards
    """
    if filename == '-':
        file_pointer = sys.stdin
    else:
        file_pointer = codecs.open(filename, 'r', 'utf-8')

    contents = file_pointer.read().splitlines(True)

    vcard_text = ''
    result = ''
    try:
        for index in range(len(contents)):
            line = contents[index]
            vcard_text += line

            if line == CRLF_CHARS:
                try:
                    vcard = VCard(vcard_text, filename)
                    vcard_text = ''
                    if verbose:
                        print(vcard)
                except vcard_validators.VCardFormatError as error:
                    error.context['File'] = filename
                    error.context['File line'] = index
                    raise vcard_validators.VCardFormatError(
                        error.message,
                        error.context)

    except vcard_validators.VCardFormatError as error:
        result += str(error)

    if vcard_text != '' and result == '':
        result += 'Could not process entire %s - %i lines remain' % (
            filename,
            len(vcard_text.splitlines()))

    if result == '':
        return None
    return result


class UsageError(Exception):
    """Raise in case of invalid parameters."""
    def __init__(self, message):
        Exception.__init__(self)
        self._message = message

    def __str__(self):
        return self._message.encode('utf-8')


def main(argv=None):
    """Argument handling."""

    if argv is None:
        argv = sys.argv

    # Defaults
    verbose = False

    try:
        try:
            opts, args = getopt.getopt(
                argv[1:],
                'v',
                ['verbose'])
        except getopt.GetoptError, err:
            raise UsageError(str(err))

        for option, value in opts:
            if option in ('-v', '--verbose'):
                verbose = True
            else:
                raise UsageError('Unhandled option {0}'.format(option))

        if not args:
            raise UsageError(__doc__)

    except UsageError, err:
        sys.stderr.write('{0}\n'.format(str(err)))
        return 2

    for filename in args:
        result = validate_file(filename, verbose)
        if result is not None:
            print('{0}\n'.format(result))


if __name__ == '__main__':
    sys.exit(main())<|MERGE_RESOLUTION|>--- conflicted
+++ resolved
@@ -116,14 +116,10 @@
                     {'File line': index + 1})
             if next_match.group(1) != group:
                 raise vcard_validators.VCardFormatError(
-                    '{0}: {1} != {2}'.format(MSG_MISMATCH_GROUP,
-<<<<<<< HEAD
+                    '{0}: {1} != {2}'.format(
+                        MSG_MISMATCH_GROUP,
                         next_match.group(1),
                         group),
-=======
-                                            next_match.group(1), 
-                                            group),
->>>>>>> 2f6c7018
                     {'File line': index + 1})
     else:
         # Make sure there are no groups elsewhere
@@ -289,8 +285,8 @@
 
     # Split property name and property parameters
     property_name_and_params = vcard_utils.split_unescaped(
-            property_string,
-            ';')
+        property_string,
+        ';')
 
     prop['name'] = property_name_and_params.pop(0)
 
